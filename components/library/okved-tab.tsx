'use client';

import { useEffect, useMemo, useRef, useState, useCallback } from 'react';
import { useSearchParams, useRouter } from 'next/navigation';
import { okvedMainSchema, type OkvedCompany } from '@/lib/validators';
import { Button } from '@/components/ui/button';
import { Card, CardContent, CardHeader, CardTitle } from '@/components/ui/card';
import { Input } from '@/components/ui/input';
import { ArrowUpRight, X } from 'lucide-react';

type OkvedMain = ReturnType<typeof okvedMainSchema.parse>;
type SortKey = 'revenue_desc' | 'revenue_asc';
type IndustryItem = { id: number; industry: string };

const MIN_SIDEBAR = 480;
const MAX_SIDEBAR = 1200;
const MIN_RIGHT = 420;
const DEFAULT_SIDEBAR = 640;
const LS_KEY = 'okved:sidebarWidth';

type ListResponse<T> = {
  items: T[];
  page: number;
  totalPages: number;
};

<<<<<<< HEAD
// ——— стили подсветки выбранного фильтра ———
const ACTIVE_ROW =
  'bg-blue-100 text-blue-700 ring-1 ring-blue-300 dark:bg-blue-900/40 dark:text-blue-100 dark:ring-blue-700';
const INACTIVE_ROW = 'hover:bg-muted';
=======
const OKVED_SECTION_BY_2DIGIT: Record<string, string> = {
  '01': 'Растениеводство и животноводство, охота и предоставление соответствующих услуг',
  '02': 'Лесоводство и лесозаготовки',
  '03': 'Рыболовство и рыбоводство',
  '05': 'Добыча угля',
  '06': 'Добыча нефти и природного газа',
  '07': 'Добыча металлических руд',
  '08': 'Добыча прочих полезных ископаемых',
  '09': 'Услуги в области добычи полезных ископаемых',
  '10': 'Производство пищевых продуктов',
  '11': 'Производство напитков',
  '12': 'Производство табачных изделий',
  '13': 'Производство текстильных изделий',
  '14': 'Производство одежды',
  '15': 'Производство кожи и изделий из кожи',
  '16': 'Обработка древесины и производство изделий из дерева и пробки (кроме мебели)',
  '17': 'Производство бумаги и бумажных изделий',
  '18': 'Деятельность полиграфическая и копирование носителей информации',
  '19': 'Производство кокса и нефтепродуктов',
  '20': 'Производство химических веществ и химических продуктов',
  '21': 'Производство лекарственных средств и материалов',
  '22': 'Производство резиновых и пластмассовых изделий',
  '23': 'Производство прочей неметаллической минеральной продукции',
  '24': 'Производство металлургическое',
  '25': 'Производство готовых металлических изделий, кроме машин и оборудования',
  '26': 'Производство компьютеров, электронных и оптических изделий',
  '27': 'Производство электрического оборудования',
  '28': 'Производство машин и оборудования, не включённых в другие группировки',
  '29': 'Производство автотранспортных средств, прицепов и полуприцепов',
  '30': 'Производство прочих транспортных средств и оборудования',
  '31': 'Производство мебели',
  '32': 'Производство прочих готовых изделий',
  '33': 'Ремонт и монтаж машин и оборудования',
  '35': 'Обеспечение электрической энергией, газом и паром; кондиционирование воздуха',
  '36': 'Забор, очистка и распределение воды',
  '37': 'Сбор и обработка сточных вод',
  '38': 'Сбор, обработка и утилизация отходов; обработка вторичного сырья',
  '39': 'Услуги по ликвидации последствий загрязнений и удалению отходов',
  '41': 'Строительство зданий',
  '42': 'Строительство инженерных сооружений',
  '43': 'Работы строительные специализированные',
  '45': 'Торговля автотранспортными средствами и их ремонт',
  '46': 'Торговля оптовая, кроме автотрансп. средств и мотоциклов',
  '47': 'Торговля розничная, кроме автотрансп. средств и мотоциклов',
  '49': 'Деятельность сухопутного и трубопроводного транспорта',
  '50': 'Деятельность водного транспорта',
  '51': 'Деятельность воздушного и космического транспорта',
  '52': 'Складское хозяйство и вспомогательная транспортная деятельность',
  '53': 'Деятельность почтовой связи и курьерская деятельность',
  '55': 'Предоставление мест для временного проживания',
  '56': 'Предоставление продуктов питания и напитков',
  '58': 'Деятельность издательская',
  '59': 'Производство кино-, видеофильмов и теле-программ; издание звукозаписей и нот',
  '60': 'Деятельность в области телевидения и радиовещания',
  '61': 'Деятельность в сфере телекоммуникаций',
  '62': 'Разработка ПО, консалтинг в этой области и сопутствующие услуги',
  '63': 'Деятельность в области информационных технологий',
  '64': 'Финансовые услуги, кроме страхования и пенсионного обеспечения',
  '65': 'Страхование, перестрахование и деятельность НПФ (кроме обязательного соцобеспечения)',
  '66': 'Вспомогательная деятельность в сфере финансовых услуг и страхования',
  '68': 'Операции с недвижимым имуществом',
  '69': 'Деятельность в области права и бухгалтерского учёта',
  '70': 'Деятельность головных офисов; управление',
  '71': 'Архитектура, инженерные изыскания, испытания и анализ',
  '72': 'Научные исследования и разработки',
  '73': 'Реклама и исследования конъюнктуры рынка',
  '74': 'Профессиональная научная и техническая прочая деятельность',
  '75': 'Деятельность ветеринарная',
  '77': 'Аренда и лизинг',
  '78': 'Подбор и трудоустройство персонала',
  '79': 'Туристические агентства и прочие услуги в сфере туризма',
  '80': 'Обеспечение безопасности и расследования',
  '81': 'Обслуживание зданий и территорий',
  '82': 'Административно-хозяйственная деятельность и прочие вспомогательные услуги для бизнеса',
  '84': 'Госуправление и обеспечение военной безопасности; соцобеспечение',
  '85': 'Образование',
  '86': 'Здравоохранение',
  '87': 'Уход с обеспечением проживания',
  '88': 'Социальные услуги без обеспечения проживания',
  '90': 'Творческая деятельность, искусство и развлечения',
  '91': 'Библиотеки, архивы, музеи и прочие объекты культуры',
  '92': 'Азартные игры и заключение пари; лотереи',
  '93': 'Спорт, отдых и развлечения',
  '94': 'Общественные и прочие некоммерческие организации',
  '95': 'Ремонт компьютеров, предметов личного потребления и хозяйственно-бытового назначения',
  '96': 'Предоставление прочих персональных услуг',
  '97': 'Деятельность домашних хозяйств с наёмными работниками',
  '98': 'Деятельность домашних хозяйств для собственного потребления',
  '99': 'Деятельность экстерриториальных организаций и органов',
};

function getOkvedSectionTitle(two: string | null): string | null {
  if (!two) return null;
  return OKVED_SECTION_BY_2DIGIT[two] ?? null;
}
>>>>>>> a23b7b8c

export default function OkvedTab() {
  const sp = useSearchParams();
  const router = useRouter();

  const initialOkved = (sp.get('okved') ?? '').trim();
  const initialQ = sp.get('q') ?? '';
  const initialSort = ((sp.get('sort') as SortKey) ?? 'revenue_desc') as SortKey;
  const initialExtra = (sp.get('extra') ?? '0') === '1'; // ЧБ №2
  const initialParent = (sp.get('parent') ?? '0') === '1'; // ЧБ №3
  const initialPage = Number(sp.get('page')) || 1;

  const [okveds, setOkveds] = useState<OkvedMain[]>([]);
  const [okved, setOkved] = useState<string>(initialOkved);
  const [companies, setCompanies] = useState<OkvedCompany[]>([]);
  const [total, setTotal] = useState(0);
  const [page, setPage] = useState(initialPage);
  const [loading, setLoading] = useState(false);
  const pageSize = 50;

  const [industryList, setIndustryList] = useState<IndustryItem[]>([]);
  const [industriesLoading, setIndustriesLoading] = useState<boolean>(true);

  const [csOkvedEnabled, setCsOkvedEnabled] = useState<boolean>(false);
  const [industryId, setIndustryId] = useState<string>('all');

  const [includeExtra, setIncludeExtra] = useState<boolean>(initialExtra); // ЧБ №2
  const [includeParent, setIncludeParent] = useState<boolean>(initialParent); // ЧБ №3

  const [searchName, setSearchName] = useState<string>(initialQ);
  const [sortKey, setSortKey] = useState<SortKey>(initialSort);

  const [sidebarWidth, setSidebarWidth] = useState<number>(() => {
    if (typeof window === 'undefined') return DEFAULT_SIDEBAR;
    const v = Number(localStorage.getItem(LS_KEY));
    return Number.isFinite(v) ? clamp(v, MIN_SIDEBAR, MAX_SIDEBAR) : DEFAULT_SIDEBAR;
  });
  const draggingRef = useRef(false);
  const layoutRef = useRef<HTMLDivElement | null>(null);

  useEffect(() => {
    function ensureBounds() {
      const el = layoutRef.current;
      if (!el) return;
      const rect = el.getBoundingClientRect();
      const maxSidebar = Math.min(MAX_SIDEBAR, Math.max(MIN_SIDEBAR, rect.width - MIN_RIGHT));
      setSidebarWidth((w) => clamp(w, MIN_SIDEBAR, maxSidebar));
    }
    ensureBounds();
    window.addEventListener('resize', ensureBounds);
    return () => window.removeEventListener('resize', ensureBounds);
  }, []);

  const okvedReqId = useRef(0);
  const companiesReqId = useRef(0);

  useEffect(() => {
    const ac = new AbortController();
    const myId = ++okvedReqId.current;

    (async () => {
      try {
        const url = new URL('/api/okved/main', window.location.origin);
        if (csOkvedEnabled && industryId !== 'all') {
          url.searchParams.set('industryId', industryId);
        }

        const res = await fetch(url.toString(), { cache: 'no-store', signal: ac.signal });
        if (!res.ok) throw new Error(`HTTP ${res.status}`);

        const data = await res.json();
        if (myId !== okvedReqId.current) return;

        setOkveds(Array.isArray(data.items) ? data.items : []);
      } catch (e: any) {
        if (e?.name === 'AbortError') return;
        console.error('Failed to load okved list:', e);
        if (myId !== okvedReqId.current) return;
        setOkveds([]);
      }
    })();

    return () => ac.abort();
  }, [csOkvedEnabled, industryId]);

  useEffect(() => {
    const ac = new AbortController();

    async function loadAllIndustries() {
      try {
        setIndustriesLoading(true);
        const collected: IndustryItem[] = [];
        let page = 1;
        let totalPages = 1;

        do {
          const params = new URLSearchParams({
            page: String(page),
            pageSize: '50',
            ts: String(Date.now()),
          });
          const res = await fetch(`/api/industries?${params}`, {
            cache: 'no-store',
            signal: ac.signal,
          });
          if (!res.ok) throw new Error(`HTTP ${res.status}`);
          const j: Partial<ListResponse<IndustryItem>> = await res.json();

          const items = Array.isArray(j?.items) ? j!.items! : [];
          collected.push(...items);

          const p = typeof j?.page === 'number' ? j!.page! : page;
          const tp = typeof j?.totalPages === 'number' ? j!.totalPages! : 1;

          page = p + 1;
          totalPages = tp;
        } while (page <= totalPages && !ac.signal.aborted);

        const unique = dedupeById(collected).sort((a, b) =>
          a.industry.localeCompare(b.industry, 'ru'),
        );

        if (!ac.signal.aborted) {
          setIndustryList(unique);
        }
      } catch (err: any) {
        if (err?.name !== 'AbortError') {
          console.error('Failed to load industries:', err);
          setIndustryList([]);
        }
      } finally {
        if (!ac.signal.aborted) setIndustriesLoading(false);
      }
    }

    loadAllIndustries();
    return () => ac.abort();
  }, []);

  const loadCompanies = useCallback(() => {
    const ac = new AbortController();
    const myId = ++companiesReqId.current;

    setLoading(true);

    const url = new URL('/api/okved/companies', window.location.origin);

    if (okved) url.searchParams.set('okved', okved);
    url.searchParams.set('extra', includeExtra ? '1' : '0');
    // передаём parent всегда; на бэке он игнорится, если okved пуст
    url.searchParams.set('parent', includeParent ? '1' : '0');

    url.searchParams.set('page', String(page));
    url.searchParams.set('pageSize', String(pageSize));
    if (searchName.trim()) url.searchParams.set('q', searchName.trim());
    url.searchParams.set('sort', sortKey);
    if (csOkvedEnabled && industryId !== 'all') {
      url.searchParams.set('industryId', industryId);
    }

    (async () => {
      try {
        const r = await fetch(url.toString(), { cache: 'no-store', signal: ac.signal });
        if (!r.ok) throw new Error(`HTTP ${r.status}`);
        const data = await r.json();
        if (myId !== companiesReqId.current) return;
        setCompanies(Array.isArray(data.items) ? data.items : []);
        setTotal(Number.isFinite(data.total) ? data.total : 0);
      } catch (e: any) {
        if (e?.name === 'AbortError') return;
        console.error('Failed to load companies:', e);
        if (myId !== companiesReqId.current) return;
        setCompanies([]);
        setTotal(0);
      } finally {
        if (myId === companiesReqId.current) setLoading(false);
      }
    })();

    // sync URL
    const qs = new URLSearchParams(Array.from(sp.entries()));
    qs.set('tab', 'okved');
    if (okved) qs.set('okved', okved);
    else qs.delete('okved');

    if (searchName.trim()) qs.set('q', searchName.trim());
    else qs.delete('q');

    qs.set('sort', sortKey);
    qs.set('extra', includeExtra ? '1' : '0');
    qs.set('parent', includeParent ? '1' : '0');

    if (csOkvedEnabled && industryId !== 'all') qs.set('industryId', industryId);
    else qs.delete('industryId');

    qs.set('page', String(page));
    router.replace(`/library?${qs.toString()}`);

    return () => ac.abort();
    // eslint-disable-next-line react-hooks/exhaustive-deps
  }, [okved, page, searchName, includeExtra, includeParent, sortKey, csOkvedEnabled, industryId]);

  const pages = useMemo(() => Math.max(1, Math.ceil(total / pageSize)), [total]);
  const isAll = okved === '';

  const activeOkved = useMemo(
    () => (okved ? okveds.find((o) => o.okved_code === okved) ?? null : null),
    [okved, okveds],
  );

  // поднятие выбранного фильтра в начало (не трогаем исходный массив)
  const okvedsView = useMemo(() => {
    if (!okved) return okveds;
    const idx = okveds.findIndex((o) => o.okved_code === okved);
    if (idx < 0) return okveds;
    return [okveds[idx], ...okveds.slice(0, idx), ...okveds.slice(idx + 1)];
  }, [okved, okveds]);

  const parent2 = useMemo(() => {
    const m = okved.match(/^\d{2}/);
    return m ? m[0] : null;
  }, [okved]);

  const parent2Title = useMemo(() => getOkvedSectionTitle(parent2), [parent2]);

  useEffect(() => {
    function onMove(e: MouseEvent | TouchEvent) {
      if (!draggingRef.current) return;
      const container = layoutRef.current;
      if (!container) return;

      const rect = container.getBoundingClientRect();
      const pointerX = getPointerX(e);
      if (pointerX == null) return;

      let newW = pointerX - rect.left;
      const maxSidebarByRight = rect.width - MIN_RIGHT;
      const maxSidebar = Math.min(MAX_SIDEBAR, Math.max(MIN_SIDEBAR, maxSidebarByRight));
      newW = clamp(newW, MIN_SIDEBAR, maxSidebar);
      setSidebarWidth(newW);

      if (e instanceof TouchEvent) e.preventDefault();
    }
    function onUp() {
      if (!draggingRef.current) return;
      draggingRef.current = false;
      try {
        localStorage.setItem(LS_KEY, String(sidebarWidth));
      } catch {}
      document.body.style.cursor = '';
      document.body.classList.remove('select-none');
    }

    window.addEventListener('mousemove', onMove);
    window.addEventListener('touchmove', onMove, { passive: false });
    window.addEventListener('mouseup', onUp);
    window.addEventListener('touchend', onUp);
    return () => {
      window.removeEventListener('mousemove', onMove);
      window.removeEventListener('touchmove', onMove as any);
      window.removeEventListener('mouseup', onUp);
      window.removeEventListener('touchend', onUp);
    };
  }, [sidebarWidth]);

  function startDrag(e: React.MouseEvent | React.TouchEvent) {
    if (!isLg()) return;
    draggingRef.current = true;
    document.body.style.cursor = 'col-resize';
    document.body.classList.add('select-none');
    e.preventDefault();
  }

  function revenueMln(x: number | null | undefined) {
    if (!x || !Number.isFinite(x)) return '—';
    return Math.round(x / 1_000_000).toLocaleString('ru-RU');
  }

  useEffect(() => {
    function onKey(e: KeyboardEvent) {
      if (e.key === 'Escape' && !isAll) {
        setOkved('');
        setPage(1);
      }
    }
    window.addEventListener('keydown', onKey);
    return () => window.removeEventListener('keydown', onKey);
  }, [isAll]);

  const [hydrated, setHydrated] = useState(false);
  useEffect(() => setHydrated(true), []);

  useEffect(() => {
    setPage(1);
  }, [okved, searchName, includeExtra, includeParent, sortKey, csOkvedEnabled, industryId]);

  useEffect(() => {
    const abortFn = loadCompanies();
    return () => {
      if (typeof abortFn === 'function') abortFn();
    };
  }, [loadCompanies]);

  return (
    <div ref={layoutRef} className="flex flex-col lg:flex-row gap-1 text-[13px] leading-snug">
      {/* Левая панель */}
      <div
        className="lg:shrink-0"
        suppressHydrationWarning
        style={hydrated && isLg() ? { width: sidebarWidth } : undefined}>
        <Card>
          <CardHeader className="grid grid-cols-[1fr,auto] items-center gap-1 p-3">
            <CardTitle className="text-sm">ОКВЭД</CardTitle>

            <Button
              variant="ghost"
              size="icon"
              className={`h-7 w-7 ${isAll ? 'opacity-0 pointer-events-none' : ''}`}
              onClick={() => {
                setOkved('');
                setPage(1);
              }}
              title={isAll ? 'Нет активного фильтра' : 'Сбросить фильтр'}
              aria-disabled={isAll}
              tabIndex={isAll ? -1 : 0}>
              <X className="h-4 w-4" />
            </Button>
          </CardHeader>

          <CardContent className="space-y-2 p-3">
            {/* Отрасли */}
            <div className="flex items-center gap-2">
              <label className="inline-flex items-center gap-2 text-xs leading-none">
                <input
                  type="checkbox"
                  className="h-4 w-4"
                  checked={csOkvedEnabled}
                  onChange={(e) => {
                    const checked = e.target.checked;
                    setCsOkvedEnabled(checked);
                    if (!checked) {
                      setIndustryId('all');
                      setPage(1);
                    }
                  }}
                />
                Отрасли
              </label>

              <select
                disabled={!csOkvedEnabled}
                value={industryId}
                onChange={(e) => {
                  setIndustryId(e.target.value);
                  setPage(1);
                }}
                className="h-8 w-[260px] max-w-[260px] truncate border rounded-md px-2 text-xs"
                title={
                  industryId !== 'all'
                    ? industryList.find((i) => String(i.id) === industryId)?.industry
                    : '— Все отрасли —'
                }>
                <option value="all">— Все отрасли —</option>
                {industriesLoading && (
                  <option value="" disabled>
                    (загрузка…)
                  </option>
                )}
                {!industriesLoading &&
                  industryList.map((it) => (
                    <option key={it.id} value={String(it.id)}>
                      {it.industry}
                    </option>
                  ))}
              </select>
            </div>

            {/* Чекбоксы один под другим */}
            <div className="flex flex-col gap-2">
              {/* ЧБ №2 */}
              <label className="inline-flex items-center gap-2 text-xs leading-none">
                <input
                  type="checkbox"
                  className="h-4 w-4"
                  checked={includeExtra}
                  onChange={(e) => setIncludeExtra(e.target.checked)}
                />
                Искать в дополнительных ОКВЭД
              </label>

              {/* ЧБ №3 */}
              <label
                className="inline-flex items-center gap-2 text-xs leading-none flex-nowrap"
                title={
                  okved
                    ? `Искать по всем кодам, начинающимся на ${parent2}`
                    : 'Выберите ОКВЭД слева — без выбранного кода флаг не влияет на результат'
                }>
                <input
                  type="checkbox"
                  className="h-4 w-4"
                  checked={includeParent}
                  onChange={(e) => setIncludeParent(e.target.checked)}
                />
                <span>Все коды из родового ОКВЭД </span>

                {okved && parent2Title && (
                  <span
                    className="text-muted-foreground flex-1 min-w-0 truncate"
                    title={`${parent2} — ${parent2Title}`}>
                    {okved ? parent2 : '—'} - {parent2Title}
                  </span>
                )}
              </label>
            </div>

            {/* Поиск в списке слева */}
            <Input
              className="h-8 text-xs"
              placeholder="Поиск по коду/названию…"
              onChange={(e) => {
                const q = e.target.value.toLowerCase();
                const elts = document.querySelectorAll('[data-okved-row]');
                elts.forEach((el) => {
                  const text = (el.getAttribute('data-q') ?? '').toLowerCase();
                  (el as HTMLElement).style.display = text.includes(q) ? '' : 'none';
                });
              }}
            />

            <div className="max-h-[58vh] overflow-auto divide-y">
              <div
                data-okved-row
                data-q="все компании"
                className={`flex items-center gap-2 py-1.5 px-2 rounded-md cursor-pointer ${
                  isAll ? ACTIVE_ROW : INACTIVE_ROW
                }`}
                onClick={() => {
                  setOkved('');
                  setPage(1);
                }}
                title="Все компании — без фильтра">
                <Button
                  size="icon"
                  variant="secondary"
                  className="shrink-0 h-7 w-7"
                  title="Открыть все компании в новой вкладке"
                  onClick={(e) => {
                    e.stopPropagation();
                    window.open(`/library?tab=okved`, '_blank');
                  }}>
                  <ArrowUpRight className="h-4 w-4" />
                </Button>
                <div className="truncate">
                  <div
                    className={`font-medium text-xs ${
                      isAll ? 'text-blue-900 dark:text-blue-100' : ''
                    }`}>
                    Все компании
                  </div>
                  <div
                    className={`text-[11px] truncate ${
                      isAll ? 'text-blue-800/80 dark:text-blue-200/80' : 'text-muted-foreground'
                    }`}>
                    без фильтра
                  </div>
                </div>
              </div>

              {okvedsView.map((x) => {
                const active = okved === x.okved_code;
                return (
                  <div
                    key={x.id}
                    data-okved-row
                    data-q={`${x.okved_code} ${x.okved_main}`}
                    className={`flex items-center gap-2 py-1.5 px-2 rounded-md cursor-pointer ${
                      active ? ACTIVE_ROW : INACTIVE_ROW
                    }`}
                    onClick={() => {
                      setPage(1);
                      setOkved(active ? '' : x.okved_code);
                    }}
                    title={x.okved_main}>
                    <Button
                      size="icon"
                      variant="secondary"
                      className="shrink-0 h-7 w-7"
                      title="Открыть в новой вкладке"
                      onClick={(e) => {
                        e.stopPropagation();
                        const url = `/library?tab=okved${
                          x.okved_code ? `&okved=${encodeURIComponent(x.okved_code)}` : ''
                        }`;
                        window.open(url, '_blank');
                      }}>
                      <ArrowUpRight className="h-4 w-4" />
                    </Button>
                    <div className="truncate">
                      <div
                        className={`font-medium text-xs ${
                          active ? 'text-blue-900 dark:text-blue-100' : ''
                        }`}>
                        {x.okved_code}
                      </div>
                      <div
                        className={`text-[11px] truncate ${
                          active
                            ? 'text-blue-800/80 dark:text-blue-200/80'
                            : 'text-muted-foreground'
                        }`}>
                        {x.okved_main}
                      </div>
                    </div>
                  </div>
                );
              })}
            </div>
          </CardContent>
        </Card>
      </div>

      {/* Резайзер */}
      <div
        className="hidden lg:block relative w-2 cursor-col-resize select-none"
        onMouseDown={startDrag}
        onTouchStart={startDrag}
        aria-label="Изменить ширину панели фильтра"
        role="separator"
        aria-orientation="vertical"
        title="Перетащите, чтобы изменить ширину панели">
        <div className="absolute inset-y-0 left-1/2 -translate-x-1/2 w-px bg-border" />
        <div className="absolute inset-y-0 left-0 right-0 hover:bg-muted/50 rounded" />
      </div>

      {/* Правая часть */}
      <div className="min-w-0 flex-1">
        <Card>
          <CardHeader className="flex flex-col gap-2 sm:flex-row sm:items-center sm:justify-between p-3">
            <CardTitle className="flex flex-col text-sm">
              <span>
                {isAll ? 'Все компании' : `Компании по ОКВЭД ${okved}`}
                {total ? ` · ${total.toLocaleString('ru-RU')}` : ''}
              </span>
              {activeOkved && (
                <span className="text-xs text-muted-foreground">
                  <span className="font-medium">{activeOkved.okved_code}</span> —{' '}
                  {activeOkved.okved_main}
                </span>
              )}
            </CardTitle>

            <div className="flex items-center gap-2">
              <Input
                className="w-[320px] h-8 text-xs"
                placeholder="Поиск по названию компании…"
                value={searchName}
                onChange={(e) => setSearchName(e.target.value)}
              />
            </div>
          </CardHeader>

          <CardContent className="p-3">
            <div className="relative w-full overflow-auto">
              <table className="w-full text-[13px]">
                <thead className="[&_tr]:border-b">
                  <tr className="text-left">
                    <th className="py-1 pr-2 w-[35px]"></th>
                    <th className="py-1 pr-3">ИНН</th>
                    <th className="py-1 pr-3">Название</th>
                    <th
                      className="py-1 pr-3 cursor-pointer select-none"
                      title="Сортировать по выручке"
                      onClick={() => {
                        setSortKey((s) => (s === 'revenue_desc' ? 'revenue_asc' : 'revenue_desc'));
                        setPage(1);
                      }}>
                      Выручка, млн
                      <span className="ml-1 text-[11px] text-muted-foreground">
                        {sortKey === 'revenue_desc' ? '↓' : '↑'}
                      </span>
                    </th>
                    <th className="py-1 pr-3">Адрес</th>
                    <th className="py-1 pr-3">Штат</th>
                    <th className="py-1 pr-3">Филиалов</th>
                    <th className="py-1 pr-2">Год</th>
                  </tr>
                </thead>
                <tbody>
                  {loading && (
                    <tr>
                      <td colSpan={8} className="py-6 text-center text-muted-foreground text-xs">
                        Загрузка…
                      </td>
                    </tr>
                  )}
                  {!loading && companies.length === 0 && (
                    <tr>
                      <td colSpan={8} className="py-6 text-center text-muted-foreground text-xs">
                        Нет данных
                      </td>
                    </tr>
                  )}
                  {!loading &&
                    companies.map((c) => (
                      <tr key={`${c.inn}-${c.year}`} className="border-b hover:bg-muted/40">
                        <td className="py-0.5 pr-2">
                          <Button
                            size="icon"
                            variant="ghost"
                            className="h-7 w-7"
                            title="Открыть карточку компании в Bitrix24"
                            onClick={() =>
                              window.open(
                                `/api/b24/resolve-company?inn=${encodeURIComponent(
                                  c.inn,
                                )}&mode=pick`,
                                '_blank',
                                'noopener',
                              )
                            }>
                            <ArrowUpRight className="h-4 w-4" />
                          </Button>
                        </td>
                        <td className="py-0.5 pr-3 whitespace-nowrap">{c.inn}</td>
                        <td className="py-0.5 pr-3">{c.short_name}</td>
                        <td className="py-0.5 pr-3 text-right tabular-nums">
                          {revenueMln(c.revenue)}
                        </td>
                        <td className="py-0.5 pr-3">{c.address ?? '—'}</td>
                        <td className="py-0.5 pr-3">{formatEmployees(getEmployeeCount(c))}</td>
                        <td className="py-0.5 pr-3">{c.branch_count ?? '—'}</td>
                        <td className="py-0.5 pr-2">{c.year ?? '—'}</td>
                      </tr>
                    ))}
                </tbody>
              </table>
            </div>

            {pages > 1 && (
              <div className="flex items-center justify-end gap-2 pt-2">
                <Button
                  variant="secondary"
                  className="h-8 px-2 text-xs"
                  disabled={page <= 1}
                  onClick={() => setPage((p) => Math.max(1, p - 1))}>
                  Назад
                </Button>
                <div className="text-[11px] text-muted-foreground">
                  страница {page} / {pages}
                </div>
                <Button
                  variant="secondary"
                  className="h-8 px-2 text-xs"
                  disabled={page >= pages}
                  onClick={() => setPage((p) => Math.min(pages, p + 1))}>
                  Вперёд
                </Button>
              </div>
            )}
          </CardContent>
        </Card>
      </div>
    </div>
  );
}

function clamp(n: number, min: number, max: number) {
  return Math.min(max, Math.max(min, n));
}
function isLg() {
  if (typeof window === 'undefined') return false;
  return window.matchMedia('(min-width: 1024px)').matches;
}
function getPointerX(e: MouseEvent | TouchEvent): number | null {
  if (e instanceof MouseEvent) return e.clientX;
  const t = e.touches[0] ?? e.changedTouches[0];
  return t ? t.clientX : null;
}
function dedupeById<T extends { id: number }>(arr: T[]): T[] {
  const seen = new Set<number>();
  const out: T[] = [];
  for (const it of arr) {
    if (!seen.has(it.id)) {
      seen.add(it.id);
      out.push(it);
    }
  }
  return out;
}
function getEmployeeCount(c: OkvedCompany): number | null {
  const anyC = c as any;
  const v = anyC?.dadata_result?.employee_count ?? anyC?.employee_count ?? null;
  return Number.isFinite(v) ? Number(v) : null;
}

function formatEmployees(n: number | null): string {
  if (!n || !Number.isFinite(n)) return '—';
  return n.toLocaleString('ru-RU');
}<|MERGE_RESOLUTION|>--- conflicted
+++ resolved
@@ -24,12 +24,11 @@
   totalPages: number;
 };
 
-<<<<<<< HEAD
 // ——— стили подсветки выбранного фильтра ———
 const ACTIVE_ROW =
   'bg-blue-100 text-blue-700 ring-1 ring-blue-300 dark:bg-blue-900/40 dark:text-blue-100 dark:ring-blue-700';
 const INACTIVE_ROW = 'hover:bg-muted';
-=======
+
 const OKVED_SECTION_BY_2DIGIT: Record<string, string> = {
   '01': 'Растениеводство и животноводство, охота и предоставление соответствующих услуг',
   '02': 'Лесоводство и лесозаготовки',
@@ -125,7 +124,6 @@
   if (!two) return null;
   return OKVED_SECTION_BY_2DIGIT[two] ?? null;
 }
->>>>>>> a23b7b8c
 
 export default function OkvedTab() {
   const sp = useSearchParams();
